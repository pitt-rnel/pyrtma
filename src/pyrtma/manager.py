--- conflicted
+++ resolved
@@ -507,10 +507,6 @@
         src_module: Module,
         header: MessageHeader,
         data: Union[bytes, MessageData],
-<<<<<<< HEAD
-        count: bool = True,
-=======
->>>>>>> 016ecae2
     ):
         """Forward a message from other modules
 
@@ -526,16 +522,11 @@
             data (Union[bytes, MessageData]): Message Data
         """
 
-<<<<<<< HEAD
-        # message counts (Skip traffic count)
-        if header.msg_type not in (cd.MT_MESSAGE_TRAFFIC, cd.MT_FAILED_MESSAGE):
-=======
         src_name = src_module.name or f"Module({src_module.mod_id})"
 
         # Increment message counts
         # Note: skip traffic count if we are currently forwarding out traffic messages)
         if not self.sending_traffic:
->>>>>>> 016ecae2
             if self.b_send_msg_timing:
                 self.message_counts[header.msg_type] += 1
             self.traffic_counter[header.msg_type] += 1
