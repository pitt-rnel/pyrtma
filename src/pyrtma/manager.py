--- conflicted
+++ resolved
@@ -511,14 +511,9 @@
             - if the message has no destination address, it will be forwarded to all subscribed modules or those subscribed to ALL_MESSAGE_TYPES
 
         Args:
-<<<<<<< HEAD
             src_module (Module): Module where message originated from
-=======
-            src_module (Module): Module
->>>>>>> 8b49ae2b
             header (MessageHeader): Message Header
             data (Union[bytes, MessageData]): Message Data
-            count (bool, optional): Reserved. Defaults to True
         """
 
         src_name = src_module.name or f"Module({src_module.mod_id})"
@@ -728,11 +723,8 @@
         self.sending_traffic = False
 
     def send_traffic(self):
-<<<<<<< HEAD
         """Send MESSAGE_TRAFFIC"""
-=======
         self.sending_traffic = True
->>>>>>> 8b49ae2b
         self.logger.debug("MESSAGE_TRAFFIC")
         data = cd.MDF_MESSAGE_TRAFFIC()
         now = time.perf_counter()
