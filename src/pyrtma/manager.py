"""pyrtma.manager module

Contains :py:class:`~MessageManager` class
"""

import socket
import select
import argparse
import logging
import time
import random
import ctypes
import os
import typing
import tempfile

import graphviz

from .client_logging import RTMALogger, ClientLike
from .validators import disable_message_validation
from .message import Message, get_msg_defs
from .header import MessageHeader, get_header_cls
from .message_data import MessageData
<<<<<<< HEAD
from .context import get_core_defs, get_context
=======
from .context import _get_core_defs
>>>>>>> 9d5e59ab
from .core_defs import ALL_MESSAGE_TYPES
from . import core_defs as cd

from typing import Dict, List, Tuple, Set, Type, Union, Optional
from itertools import chain
from dataclasses import dataclass, field
from collections import defaultdict, Counter
from contextlib import contextmanager
from contextvars import ContextVar


@dataclass
class Module:
    """Module dataclass

    Used internally by MessageManager to manage connections to each client module.
    """

    uid: int
    conn: socket.socket
    address: Tuple[str, int]
    header_cls: Type[MessageHeader]
    name: str = ""
    mod_id: int = 0
    pid: int = 0
    subs: Set[int] = field(default_factory=set)
    connected: bool = False
    is_logger: bool = False
    is_daemon: bool = False
    unique: bool = True
    drops: int = 0
    msg_count: int = 0

    @property
    def ipaddr(self) -> str:
        return f"{self.address[0]}:{self.address[1]}"

    @property
    def addr(self) -> str:
        return self.address[0]

    @property
    def port(self) -> int:
        return self.address[1]

    @property
    def sub_all(self) -> bool:
        return ALL_MESSAGE_TYPES in self.subs

    def send_message(self, header: MessageHeader, payload: Union[bytes, MessageData]):
        """Send a message

        Args:
            header (MessageHeader): Message header
            payload (Union[bytes, MessageData]): Message data
        """
        self.msg_count += 1
        header.msg_count = self.msg_count

        self.conn.sendall(header)
        self.conn.sendall(payload)

    def send_ack(self):
        """Send ACKNOWLEDGE signal header"""
        # Just send a header
        header = self.header_cls()
        header.msg_type = cd.MT_ACKNOWLEDGE
        header.send_time = time.perf_counter()
        header.src_mod_id = cd.MID_MESSAGE_MANAGER
        header.dest_mod_id = self.mod_id
        header.num_data_bytes = 0

        self.msg_count += 1
        header.msg_count = self.msg_count

        self.conn.sendall(header)

    def close(self):
        """Close connection"""
        self.conn.close()
        self.connected = False

    def __str__(self):
        return f"{self.name or 'ID'}({self.mod_id}) @ {self.ipaddr}"

    def __hash__(self):
        return self.conn.__hash__()


class MessageManager(ClientLike):
    """MessageManager class

    RTMA Message Manager server implemented in python.
    """

    TRAFFIC_INTERVAL = 1.0
    INFO_INTERVAL = 5.0

    def __init__(
        self,
        ip_address: str = "",  # "" equivalent to socket.INADDR_ANY
        port: int = 7111,
        timecode=False,
        log_level=logging.INFO,
        debug=False,
        send_msg_timing=True,
        enable_graph=False,
    ):
        """MessageManager class

        RTMA Message Manager server implemented in python.

        Args:
            ip_address (str, optional): server IP address. Defaults to "".
            port (int, optional): server port. Defaults to 7111.
            timecode (bool, optional): Flag to use message header with timecode values. Defaults to False.
            log_level (int, optional): logging level, defaults to logging.INFO.
            debug (bool, optional): Flag for debug mode. Defaults to False.
            send_msg_timing (bool, optional): Flag to send TIMING_MSG. Defaults to True.
        """
        self._keep_running = False
        self.ip_address = ip_address
        self.port = port

        self.header_cls = get_header_cls(timecode)
        self.header_size = ctypes.sizeof(self.header_cls)
        self.header_buffer = bytearray(self.header_size)
        self.header_view = memoryview(self.header_buffer)

        self.read_timeout = 0.200
        self.write_timeout = 0  # c++ message manager uses timeout = 0 for all modules except logger modules, which uses -1 (blocking)
        self._debug = debug
        self.b_send_msg_timing = send_msg_timing

        self._logger = RTMALogger(f"message_manager", self, logging.INFO)
        self.logger.set_all_levels(log_level)

        if ip_address == socket.INADDR_ANY:
            ip_address = ""  # bind and Module require a string input, '' is treated as INADDR_ANY by bind

        # Create the tcp listening socket
        self.listen_socket = socket.socket(
            family=socket.AF_INET, type=socket.SOCK_STREAM, proto=socket.IPPROTO_TCP
        )
        self.listen_socket.bind((ip_address, port))
        self.listen_socket.listen(socket.SOMAXCONN)
        self.modules: Dict[socket.socket, Module] = {}
        self.logger_modules: Set[Module] = set()
        self.next_dynamic_mod_id_offset = 0

        self.subscriptions: Dict[int, Set[Module]] = defaultdict(set)
        self.sockets = [self.listen_socket]
        self.start_time = time.time()

        # dictionary of message type ids and message counts, reset each time timing_message is sent
        self.message_counts: typing.Counter[int] = Counter()
        self.t_last_message_count = time.perf_counter()
        self.min_timing_message_period = 0.9

        self.last_client_info: float = time.perf_counter()
        self.sending_traffic: ContextVar[bool] = ContextVar(
            "sending_traffic", default=False
        )
        self.traffic_counter: typing.Counter[int] = Counter()
        self.traffic_start: float = time.perf_counter()
        self.traffic_seqno: int = 1

        # Disable Nagle Algorithm
        self.listen_socket.setsockopt(
            socket.getprotobyname("tcp"), socket.TCP_NODELAY, 1
        )

        self._uid = 0
        self.wlist: List[socket.socket] = []

        # Add message manager to its module list
        self.mm_module = Module(
            uid=0,
            conn=self.listen_socket,
            address=(ip_address, port),
            header_cls=self.header_cls,
            name="message_manager",
            mod_id=0,
            pid=os.getpid(),
            connected=True,
            is_logger=False,
        )

        self.modules[self.listen_socket] = self.mm_module

        self.data_buffer = bytearray(1024**2)
        self.data_view = memoryview(self.data_buffer)

        # Address Reuse allowed for testing
        if debug:
            self.listen_socket.setsockopt(socket.SOL_SOCKET, socket.SO_REUSEADDR, 1)

        self.graph = RTMAGraph()
        self.graph.enabled = enable_graph

        self.logger.info("Message Manager Initialized.")

    @property
    def connected(self) -> bool:
        return True

    @property
    def logger(self) -> RTMALogger:
        return self._logger

    @contextmanager
    def sending_traffic_ctx(self):
        token = self.sending_traffic.set(True)
        yield
        self.sending_traffic.reset(token)

    def generate_uid(self) -> int:
        self._uid += 1
        return self._uid

    def assign_module_id(self) -> int:
        """Assign module ID dynamically to connecting module

        Raises:
            RuntimeError: Exceeded maximum number of allowed dynamic modules

        Returns:
            int: module ID
        """
        current_ids = [mod.mod_id for mod in self.modules.values()]

        MAX_DYN_IDS = cd.MAX_MODULES - cd.DYN_MOD_ID_START
        for i in range(0, MAX_DYN_IDS):
            mod_id = self.next_dynamic_mod_id_offset + cd.DYN_MOD_ID_START
            self.next_dynamic_mod_id_offset += 1
            if self.next_dynamic_mod_id_offset == MAX_DYN_IDS:
                self.next_dynamic_mod_id_offset = 0

            # check if mod id is already used, if it is, continue looping until we find an unused one
            if mod_id not in current_ids:
                return mod_id

        # if we exit loop without returning, we failed to find a valid id
        self.logger.error(
            f"MessageManager::assign_module_id: All valid dynamic IDs are in use"
        )

        raise RuntimeError("Exceeded maximum limit of allowed modules.")

    @property
    def header(self) -> MessageHeader:
        return self.header_cls.from_buffer(self.header_view)

    def connect_module(self, module: Module, msg: Message) -> bool:
        """Connect module

        Args:
            module (Module): Connecting module
            msg (Message): Incoming connect message

        Returns:
            bool: success code
        """
        # ignore v1 message that follows v2 message
        if module.connected:
            return False

        if isinstance(msg.data, cd.MDF_CONNECT_V2):
            module.mod_id = msg.data.mod_id
            module.unique = msg.data.allow_multiple == 0
            module.pid = msg.data.pid
            module.name = msg.data.name
        elif isinstance(msg.data, cd.MDF_CONNECT):
            module.mod_id = msg.header.src_mod_id
        else:
            raise RuntimeError(
                f"MessageManager::connect_module: Uknown Connect message definition"
            )

        # fields common to v1 and v2
        module.is_logger = msg.data.logger_status == 1
        module.is_daemon = msg.data.daemon_status == 1

        if module.mod_id != 0:
            if module.mod_id < 1 or module.mod_id > cd.DYN_MOD_ID_START:
                self.logger.error(
                    f"Invalid Module id specified: {module.mod_id}. User assigned ids must be in range or 1 - {cd.DYN_MOD_ID_START}"
                )
                self.remove_module(module)
                return False

            for m in self.modules.values():
                if m is module:
                    continue

                if m.mod_id == module.mod_id:
                    if m.unique:
                        self.logger.error(
                            f"SET_ID - {module.ipaddr} - ID({module.mod_id}) - ID already in use. Closing connection."
                        )
                        self.remove_module(module)
                        return False

                    if module.unique:
                        self.logger.error(
                            f"SET_ID - {module.ipaddr} - ID({module.mod_id}) - ID already in use. Closing connection."
                        )
                        self.remove_module(module)
                        return False

                if module.name:
                    if (m.unique or module.unique) and (m.name == module.name):
                        self.logger.error(
                            f"SET_NAME - {module.ipaddr} - ID({module.mod_id}) - {module.name} - Name already in use."
                        )
                        self.remove_module(module)
                        return False

                    self.logger.debug(
                        f"SET_NAME - {module.ipaddr} - ID({module.mod_id}) - {module.name}"
                    )

        else:
            module.mod_id = self.assign_module_id()

        module.connected = True

        if module.is_logger:
            self.logger_modules.add(module)

        return True

    def remove_module(self, module: Module):
        """Remove connected module

        Args:
            module (Module): Module object to remove
        """
        # Drop all subscriptions for this module
        for msg_type in module.subs:
            self.subscriptions[msg_type].discard(module)

        # Discard from logger module set if needed
        self.logger_modules.discard(module)

        # Drop from our module mapping
        module.close()

        self.send_client_close(module)
        del self.modules[module.conn]

    def disconnect_module(self, src_module: Module):
        """Disconnect module

        Args:
            src_module (Module): Module object to disconnect
        """
        self.remove_module(src_module)

    def add_subscription(self, src_module: Module, msg: Message):
        """Add message subscription

        Args:
            src_module (Module): Subscribing module
            msg (Message): incoming SUBSCRIBE message
        """
        sub = cd.MDF_SUBSCRIBE.from_buffer(msg.data)

        if sub.msg_type == ALL_MESSAGE_TYPES:
            self.subscriptions[sub.msg_type].add(src_module)

            # Clear out the individual subs
            for sub_type in src_module.subs:
                self.subscriptions[sub_type].discard(src_module)
            src_module.subs.clear()

            src_module.subs.add(sub.msg_type)
            self.logger.debug(f"SUBSCRIBE- {src_module!s} to ALL_MESSAGE_TYPES")
        else:
            # Ignore individual msg_types subs when subscribed to ALL_MESSAGE_TYPES
            if src_module.sub_all:
                return
            self.subscriptions[sub.msg_type].add(src_module)
            src_module.subs.add(sub.msg_type)
            self.logger.debug(f"SUBSCRIBE- {src_module!s} to MT:{sub.msg_type}")

    def remove_subscription(self, src_module: Module, msg: Message):
        """Remove message subscription

        Args:
            src_module (Module): Unsubscribing module
            msg (Message): incoming UNSUBSCRIBE message
        """
        unsub = cd.MDF_UNSUBSCRIBE.from_buffer(msg.data)

        if unsub.msg_type == ALL_MESSAGE_TYPES:
            self.subscriptions[unsub.msg_type].discard(src_module)

            # Clear out the individual subs
            for sub_type in src_module.subs:
                self.subscriptions[sub_type].discard(src_module)
            src_module.subs.clear()

            self.logger.debug(f"UNSUBSCRIBE- {src_module!s} from ALL_MESSAGE_TYPES")
        else:
            # Ignore individual msg_types unsubs when subscribed to ALL_MESSAGE_TYPES
            if src_module.sub_all:
                return
            self.subscriptions[unsub.msg_type].discard(src_module)
            src_module.subs.discard(unsub.msg_type)
            self.logger.debug(f"UNSUBSCRIBE- {src_module!s} from MT:{unsub.msg_type}")

    def resume_subscription(self, src_module: Module, msg: Message):
        """Resume message subscription

        Args:
            src_module (Module): Subscribing module
            msg (Message): incoming RESUME_SUBSCRIPTION message
        """
        self.add_subscription(src_module, msg)

    def pause_subscription(self, src_module: Module, msg: Message):
        """Pause message subscription

        Args:
            src_module (Module): Subscribing module
            msg (Message): incoming PAUSE_SUBSCRIPTION message
        """
        self.remove_subscription(src_module, msg)

    def register_module_ready(self, src_module: Module, msg: Message):
        """Handle MODULE_READY message and register PID

        Args:
            src_module (Module): Module that is ready
            msg (Message): Incoming MODULE_READY message
        """
        mr = cd.MDF_MODULE_READY.from_buffer(msg.data)
        src_module.pid = mr.pid

    def set_module_name(self, src_module: Module, msg: Message):
        """Set a module name

        Args:
            src_module (Module): Module that sent CLIENT_SET_NAME
            msg (Message): Incoming CLIENT_SET_NAME message
        """
        name_msg = cd.MDF_CLIENT_SET_NAME.from_buffer(msg.data)
        src_module.name = name_msg.name or ""
        self.logger.info(
            f"SET_NAME - {src_module.ipaddr} - ID({src_module.mod_id}) - {src_module.name}"
        )

    def read_message(self, sock: socket.socket) -> bool:
        """Read an incoming message

        Args:
            sock (socket.socket): socket to read from

        Returns:
            bool: Success code
        """
        # Read RTMA Header Section
        nbytes = sock.recv_into(
            self.header_buffer, self.header_size, socket.MSG_WAITALL
        )

        if nbytes != self.header_size:
            mod = self.modules[sock]
            self.remove_module(mod)
            self.logger.warning(
                f"DROPPING - {mod!s} - No header returned from sock.recv_into."
            )
            return False

        # Read Data Section
        data_size = self.header.num_data_bytes
        if data_size:
            nbytes = sock.recv_into(self.data_buffer, data_size, socket.MSG_WAITALL)

            if nbytes != data_size:
                mod = self.modules[sock]
                self.remove_module(mod)
                self.logger.warning(
                    f"DROPPING - {mod!s} - No data returned from sock.recv_into."
                )
                return False

        return True

    def forward_message(
        self,
        src_module: Module,
        header: MessageHeader,
        data: Union[bytes, MessageData],
    ):
        """Forward a message from other modules

        The given message will be forwarded to:

            - all subscribed logger modules
            - if the message has a destination address, and it is subscribed to by that destination it will be forwarded only there
            - if the message has no destination address, it will be forwarded to all subscribed modules or those subscribed to ALL_MESSAGE_TYPES

        Args:
            src_module (Module): Module where message originated from
            header (MessageHeader): Message Header
            data (Union[bytes, MessageData]): Message Data
        """

        src_name = src_module.name or f"Module({src_module.mod_id})"

        # Increment message counts
        # Note: skip traffic count if we are currently forwarding out traffic messages)
        if not self.sending_traffic.get():
            if self.b_send_msg_timing:
                self.message_counts[header.msg_type] += 1
            self.traffic_counter[header.msg_type] += 1

        dest_mod_id = header.dest_mod_id
        dest_host_id = header.dest_host_id

        # Verify that the module & host ids are valid
        if dest_mod_id < 0 or dest_mod_id > cd.MAX_MODULES:
            self.logger.error(
                f"MessageManager::forward_message: Got invalid dest_mod_id [{dest_mod_id}] from {src_name}"
            )
            return

        if dest_host_id < 0 or dest_host_id > cd.MAX_HOSTS:
            self.logger.error(
                f"MessageManager::forward_message: Got invalid dest_host_id [{dest_host_id}] from {src_name}"
            )
            return

        # Subscriber set for this message type
        subscribers = list(
            chain(
                self.subscriptions[header.msg_type],
                self.subscriptions[ALL_MESSAGE_TYPES],
            )
        )

        if len(subscribers) == 0:
            self.graph.update(
                src_module, self.mm_module, header.msg_type, header.send_time
            )

        for n in range(len(subscribers)):
            module = subscribers[n]
            if module.conn in self.wlist:
                try:
                    if (
                        dest_mod_id == 0
                        or (module.mod_id == dest_mod_id)
                        or module.is_logger
                    ):
                        module.send_message(header, data)
                        self.graph.update(
                            src_module, module, header.msg_type, header.send_time
                        )
                        module.drops = 0
                except ConnectionError as err:
                    self.remove_module(module)
                    self.logger.error(
                        f"Connection Error on write to {module!s} - {err!s}"
                    )
                    print("x", end="", flush=True)
                    self.send_failed_message(module, header, time.perf_counter())
            elif module.is_logger:
                # Block until logger is ready
                select.select([], [module.conn], [], None)

                try:
                    module.send_message(header, data)
                    self.graph.update(
                        src_module, module, header.msg_type, header.send_time
                    )
                    module.drops = 0
                except ConnectionError as err:
                    self.remove_module(module)
                    self.logger.error(
                        f"Connection Error on write to {module!s} - {err!s}"
                    )
                    print("x", end="", flush=True)
                    # this could result in infinite recursion,
                    # this is prevented by send_failed_message returning if
                    # failed message type is failed_message.
                    self.send_failed_message(module, header, time.perf_counter())

            else:
                module.drops += 1
                print("x", end="", flush=True)
                self.send_failed_message(module, header, time.perf_counter())

    def send_to_loggers(
        self,
        header: MessageHeader,
        payload: Union[bytes, MessageData],
    ):
        """Forward message to registered logger modules

        Args:
            header (MessageHeader): Message header to send
            payload (Union[bytes, MessageData]): Message data to send
        """
        for module in self.logger_modules:
            if module.conn not in self.wlist:
                # Block until logger is ready
                select.select([], [module.conn], [], None)
            try:
                module.send_message(header, payload)
                module.drops = 0
            except ConnectionError as err:
                self.remove_module(module)
                self.logger.error(f"Connection Error on write to {module!s} - {err!s}")
                print("x", end="", flush=True)
                # this could result in infinite recursion,
                # this is prevented by send_failed_message returning if
                # failed message type is failed_message.
                self.send_failed_message(module, header, time.perf_counter())

    def send_message(
        self,
        msg_data: MessageData,
        dest_mod_id: int = 0,
        dest_host_id: int = 0,
        timeout: float = 0,
    ):
        """Send a message originating from MessageManager module

        Args:
            msg_data (MessageData): Object containing the message to send
            dest_mod_id (int, optional): Specific module ID to send to. Defaults to 0 (broadcast).
            dest_host_id (int, optional): Specific host ID to send to. Defaults to 0 (broadcast).
            timeout (float, optional): Reserved. Defaults to 0.
        """
        header = self.header_cls()
        header.msg_type = msg_data.type_id
        header.send_time = time.perf_counter()
        header.src_mod_id = cd.MID_MESSAGE_MANAGER
        header.dest_mod_id = dest_mod_id
        header.dest_host_id = dest_host_id
        header.num_data_bytes = msg_data.type_size

        self.forward_message(self.mm_module, header, msg_data)

    def send_ack(self, src_module: Module):
        """Send ACKNOWLEDGE signal header

        Args:
            src_module (Module): Module to send ACK to
        """
        header = self.header_cls()
        header.msg_type = cd.MT_ACKNOWLEDGE
        header.send_time = time.perf_counter()
        header.src_mod_id = cd.MID_MESSAGE_MANAGER
        header.dest_mod_id = src_module.mod_id
        header.num_data_bytes = 0

        try:
            src_module.send_message(header, b"")
        except ConnectionError as err:
            self.remove_module(src_module)
            self.logger.error(f"Connection Error on write to {src_module!s} - {err!s}")
            print("x", end="", flush=True)
            self.send_failed_message(src_module, header, time.perf_counter())

        # Always forward to logger modules
        self.send_to_loggers(header, b"")

    def send_failed_message(
        self,
        dest_module: Module,
        header: MessageHeader,
        time_of_failure: float,
    ):
        """Send FAILED_MESSAGE

        Args:
            dest_module (Module): Intended destination
            header (MessageHeader): Header of failed message
            time_of_failure (float): Time of send failure
        """
        # Avoid infinite recursion
        if header.msg_type in (
            cd.MT_FAILED_MESSAGE,
            cd.MT_RTMA_LOG,
            cd.MT_RTMA_LOG_CRITICAL,
            cd.MT_RTMA_LOG_ERROR,
            cd.MT_RTMA_LOG_WARNING,
            cd.MT_RTMA_LOG_INFO,
            cd.MT_RTMA_LOG_DEBUG,
        ):
            return

        out_header = self.header_cls()
        data = cd.MDF_FAILED_MESSAGE()
        out_header.msg_type = cd.MT_FAILED_MESSAGE
        out_header.send_time = time.perf_counter()
        out_header.src_mod_id = cd.MID_MESSAGE_MANAGER
        out_header.num_data_bytes = ctypes.sizeof(data)

        data.dest_mod_id = dest_module.mod_id
        data.time_of_failure = time_of_failure

        # Copy the values into the RTMA_MSG_HEADER
        for fname, ftype, *_ in data.msg_header._fields_:
            setattr(data.msg_header, fname, getattr(header, fname))

        # send to logger modules AND modules subscribed to FAILED_MESSAGE
        self.forward_message(self.mm_module, out_header, data)

    def send_timing_message(self):
        """Send TIMING_MESSAGE"""
        data = cd.MDF_TIMING_MESSAGE()
        for mt, count in self.message_counts.items():
            data.timing[mt] = count
        self.message_counts.clear()

        for mod in self.modules.values():
            data.ModulePID[mod.mod_id] = mod.pid

        data.send_time = time.perf_counter()
        with self.sending_traffic_ctx():
            self.send_message(data)

    def send_traffic(self):
        """Send MESSAGE_TRAFFIC"""
        with self.sending_traffic_ctx():
            self.logger.debug("MESSAGE_TRAFFIC")
            data = cd.MDF_MESSAGE_TRAFFIC()
            now = time.perf_counter()
            sub_seqno = 1
            nsent = 0
            i = -1
            for n, (mt, count) in enumerate(self.traffic_counter.items()):
                data.seqno = self.traffic_seqno
                data.sub_seqno = sub_seqno
                data.start_timestamp = self.traffic_start
                data.end_timestamp = now

                i = n % cd.MESSAGE_TRAFFIC_SIZE
                data.msg_type[i] = mt
                data.msg_count[i] = count

                if (n % cd.MESSAGE_TRAFFIC_SIZE) == 0:
                    nsent = n
                    self.send_message(data)
                    sub_seqno += 1

            # Send any remaining
            if i >= 0:
                i += 1
                if nsent < len(self.traffic_counter):
                    data.msg_type[i:] = [-1 for _ in range(cd.MESSAGE_TRAFFIC_SIZE - i)]
                    self.send_message(data)

        self.traffic_counter.clear()
        self.traffic_start = now
        self.traffic_seqno += 1

    def send_client_close(self, module: Module):
        """Send CLIENT_CLOSED

        Args:
            module (Module): Closed module object
        """
        self.logger.debug("CLIENT_CLOSE")
        msg = cd.MDF_CLIENT_CLOSED()
        msg.uid = module.uid
        msg.pid = module.pid
        msg.mod_id = module.mod_id
        msg.is_logger = module.is_logger
        msg.is_unique = module.unique
        msg.port = module.port
        msg.name = module.name
        msg.addr = module.addr
        self.send_message(msg)

    def send_client_info(self, module: Module):
        """Send CLIENT_INFO

        Args:
            module (Module): Module object to send info for
        """
        self.logger.debug("CLIENT_INFO")
        msg = cd.MDF_CLIENT_INFO()
        msg.uid = module.uid
        msg.pid = module.pid
        msg.mod_id = module.mod_id
        msg.is_logger = module.is_logger
        msg.is_unique = module.unique
        msg.port = module.port
        msg.name = module.name
        msg.addr = module.addr
        self.send_message(msg)

    def send_active_clients(self):
        """Send ACTIVE_CLIENTS"""
        self.logger.debug("ACTIVE_CLIENTS")
        msg = cd.MDF_ACTIVE_CLIENTS()
        msg.timestamp = time.perf_counter()

        for i, (sock, module) in enumerate(self.modules.items()):
            # if sock == self.listen_socket:
            #     continue
            msg.client_mod_id[i] = module.mod_id
            msg.client_pid[i] = module.pid
            self.send_client_info(module)

        msg.num_clients = len(self.modules) - 1
        self.send_message(msg)
        self.last_client_info = msg.timestamp

    @property
    def message(self) -> Message:
        hdr = self.header
        data_cls = _get_core_defs().get(hdr.msg_type)
        if data_cls:
            data = data_cls.from_buffer(self.data_buffer)
            return Message(hdr, data)
        else:
            raise RuntimeError(f"Unknown core_def MT={hdr.msg_type}")

    def process_message(self, src_module: Module):
        """Process incoming message

        Args:
            src_module (Module): Message source module
        """
        hdr = self.header
        msg_type = hdr.msg_type

        if msg_type == cd.MT_CONNECT or msg_type == cd.MT_CONNECT_V2:
            if self.connect_module(src_module, self.message):
                self.send_ack(src_module)
                self.send_client_info(src_module)
                self.graph.add_node(src_module)
                if msg_type == cd.MT_CONNECT:
                    self.logger.info(f"CONNECT - {src_module!s}")
                else:
                    self.logger.info(f"CONNECT v2 - {src_module!s}")
        elif msg_type == cd.MT_DISCONNECT:
            self.disconnect_module(src_module)
            self.logger.info(f"DISCONNECT - {src_module!s}")
        elif msg_type == cd.MT_SUBSCRIBE:
            self.add_subscription(src_module, self.message)
            self.send_ack(src_module)
        elif msg_type == cd.MT_UNSUBSCRIBE:
            self.remove_subscription(src_module, self.message)
            self.send_ack(src_module)
        elif msg_type == cd.MT_PAUSE_SUBSCRIPTION:
            self.pause_subscription(src_module, self.message)
            self.send_ack(src_module)
        elif msg_type == cd.MT_RESUME_SUBSCRIPTION:
            self.resume_subscription(src_module, self.message)
            self.send_ack(src_module)
        elif msg_type == cd.MT_CLIENT_SET_NAME:
            self.set_module_name(src_module, self.message)
            self.send_client_info(src_module)
        elif msg_type == cd.MT_MODULE_READY:
            self.register_module_ready(src_module, self.message)
            self.send_client_info(src_module)
        else:
            self.logger.debug(f"FORWARD - msg_type:{hdr.msg_type} from {src_module!s}")
            data = self.data_view[: hdr.num_data_bytes]
            self.forward_message(src_module, hdr, data)

    def close(self):
        """Close manager server"""
        self._keep_running = False

    def run(self):
        """Start the message manager server"""
        self._keep_running = True
        try:
            with disable_message_validation():
                while self._keep_running:
                    rlist, _, _ = select.select(
                        self.modules.keys(), [], [], self.read_timeout
                    )

                    # Check for an incoming connection request
                    if len(rlist) > 0:
                        try:
                            rlist.remove(self.listen_socket)
                            (conn, address) = self.listen_socket.accept()
                            self.logger.info(
                                f"New connection accepted from {address[0]}:{address[1]}"
                            )

                            # Disable Nagle Algorithm
                            conn.setsockopt(
                                socket.getprotobyname("tcp"), socket.TCP_NODELAY, 1
                            )

                            self.sockets.append(conn)
                            self.modules[conn] = Module(
                                self.generate_uid(), conn, address, self.header_cls
                            )
                        except ValueError:
                            pass

                        # Randomly select the order of sockets with data.
                        random.shuffle(rlist)

                        # Check whichs clients are ready to receive data
                        self.wlist.clear()
                        if rlist:
                            _, self.wlist, _ = select.select(
                                [], self.modules.keys(), [], self.write_timeout
                            )

                        for client_socket in rlist:
                            # Check that module is still active
                            src = self.modules.get(client_socket)
                            if src:
                                try:
                                    got_msg = self.read_message(client_socket)
                                except ConnectionError as err:
                                    self.disconnect_module(src)
                                    self.logger.error(
                                        f"Connection Error on read, disconnecting  {src!s} - {err!s}"
                                    )
                                    continue

                                if got_msg:
                                    self.process_message(src)

                    now = time.perf_counter()

                    if (
                        self.b_send_msg_timing
                        and (now - self.t_last_message_count)
                        > self.min_timing_message_period
                    ):
                        self.send_timing_message()
                        self.t_last_message_count = now

                    if (now - self.traffic_start) > self.TRAFFIC_INTERVAL:
                        self.send_traffic()

                    if (now - self.last_client_info) > self.INFO_INTERVAL:
                        self.send_active_clients()
                        self.graph.build_graph()

        except KeyboardInterrupt:
            self.logger.info("Stopping Message Manager")
        finally:
            for mod in self.modules:
                mod.close()


def main():
    parser = argparse.ArgumentParser()
    parser.add_argument(
        "-a",
        "--addr",
        type=str,
        default="",
        help="Listener address. IP address/hostname as a string. Default is '' which is evaluated as socket.INADDR_ANY.",
    )
    parser.add_argument(
        "-p", "--port", type=int, default=7111, help="Listener port. Default is 7111."
    )
    parser.add_argument("-d", "--debug", action="store_true", help="Debug mode")
    parser.add_argument(
        "--log-level",
        dest="log_level",
        choices=["DEBUG", "INFO", "WARN", "ERROR"],
        default="INFO",
        help="Logging Level",
    )
    parser.add_argument(
        "-t", "--timecode", action="store_true", help="Use timecode in message header"
    )
    parser.add_argument(
        "-T",
        "--disable_timing_msg",
        action="store_true",
        help="Disable sending of TIMING_MESSAGE",
    )

    parser.add_argument(
        "--enable-graph",
        action="store_true",
        help="Enable building module graph output",
    )

    parser.add_argument(
        "--defs",
        dest="defs_file",
        type=str,
        default="",
        help="Path to python message definitions file",
    )
    args = parser.parse_args()

    if args.addr:  # a non-empty host address was passed in.
        ip_addr = args.addr
    else:
        ip_addr = ""  # socket.INADDR_ANY

    if args.log_level == "DEBUG":
        level = logging.DEBUG
    elif args.log_level == "INFO":
        level = logging.INFO
    elif args.log_level == "WARN":
        level = logging.WARN
    elif args.log_level == "ERROR":
        level = logging.ERROR
    else:
        print("Unknown log level. Using INFO instead")
        level = logging.INFO

    if args.defs_file:
        import pathlib
        import sys
        import importlib

        base = pathlib.Path(args.defs_file).absolute().parent
        fname = pathlib.Path(args.defs_file).stem

        sys.path.insert(0, (str(base.absolute())))
        importlib.import_module(fname)

    with disable_message_validation():
        msg_mgr = MessageManager(
            ip_address=ip_addr,
            port=args.port,
            timecode=args.timecode,
            log_level=level,
            debug=args.debug,
            send_msg_timing=(not args.disable_timing_msg),
            enable_graph=args.enable_graph,
        )

        msg_mgr.run()


class RTMAGraph:
    def __init__(self):
        self._enabled = False
        self.nodes: dict[int, Module] = dict()
        self.edges: dict[tuple[Module, Module], dict[int, list[float]]] = {}
        self.msg_defs = get_msg_defs()
        self.rtma = get_context()
        self.mid2name = {v: k for k, v in self.rtma.MID.items()}
        self.last_build = time.time()

    @property
    def enabled(self) -> bool:
        return self._enabled

    @enabled.setter
    def enabled(self, value: bool):
        if value:
            self._enabled = True
            self.clear()
        else:
            self._enabled = False

    def clear(self):
        self.nodes.clear()
        self.edges.clear()

    def prune(self):
        rm = []
        for mod in self.nodes.values():
            if not mod.connected:
                rm.append(mod)
                for mods in self.edges.keys():
                    if mod in mods:
                        self.edges[mods].clear()

        for mod in rm:
            self.nodes.pop(mod.mod_id)

    def add_node(self, mod: Module):
        self.nodes[mod.mod_id] = mod

    def rm_node(self, mod: Module):
        self.nodes.pop(mod.mod_id)
        for mods in self.edges.keys():
            if mod in mods:
                self.edges[mods].clear()

    def update(self, src: Module, dest: Module, msg_type: int, send_time: float):
        if not self._enabled:
            return

        # Ignore rtma control messages
        if msg_type < 100:
            return

        # Ignore anything send from MM
        if src == 0:
            return

        if self.nodes.get(src.mod_id) is None:
            self.nodes[src.mod_id] = src

        if self.nodes.get(dest.mod_id) is None:
            self.nodes[dest.mod_id] = dest

        dir = (src, dest)

        if self.edges.get(dir) is None:
            self.edges[dir] = {}
            self.edges[dir][msg_type] = [send_time]
        else:
            if self.edges[dir].get(msg_type) is None:
                self.edges[dir][msg_type] = [send_time]
            else:
                self.edges[dir][msg_type].append(send_time)

    def build_graph(
        self,
    ):
        output_dir = tempfile.gettempdir() + "/rtma_graph"

        dot = graphviz.Digraph(
            "rtma_graph",
            comment="RTMA Module Graph",
            format="svg",
            engine="circo",
        )

        for node in self.nodes.values():
            name = node.name or self.mid2name.get(node.mod_id) or f"MID({node.mod_id})"

            if node.connected:
                dot.node(f"{node.mod_id}", name.lower(), fontsize="10.0")
            else:
                dot.node(f"{node.mod_id}", name.lower(), fontsize="10.0", color="red")

        for (src, dest), edges in self.edges.items():
            src_name = src.name or self.mid2name.get(src.mod_id) or f"MID({src.mod_id})"
            dest_name = (
                dest.name or self.mid2name.get(dest.mod_id) or f"MID({dest.mod_id})"
            )
            if not src.connected or not dest.connected:
                edgecolor = "red"
            else:
                edgecolor = "black"

            for msg_type, times in edges.items():
                avg = sum(b - a for a, b in zip(times[:-1], times[1:])) / (len(times))

                try:
                    msg_name = self.msg_defs[msg_type].type_name
                except KeyError:
                    msg_name = f"{msg_type}"

                dot.edge(
                    f"{src.mod_id}",
                    f"{dest.mod_id}",
                    constraint="false",
                    labeltooltip=f"{src_name} -> {dest_name}: {msg_name}",  # f"avg: {avg:0.3f} s",
                    tooltip=f"{src_name} -> {dest_name}: {msg_name}",  # f"avg: {avg:0.3f} s",
                    label=str(msg_type),
                    labelfloat="true",
                    fontsize="8.0",
                    color=edgecolor,
                )

        with open(f"{output_dir}/rtma_graph.gv", "wt") as f:
            f.write(dot.source)

        if (time.time() - self.last_build) > 60.0:
            self.prune()
            self.last_build = time.time()


if __name__ == "__main__":
    main()<|MERGE_RESOLUTION|>--- conflicted
+++ resolved
@@ -18,14 +18,10 @@
 
 from .client_logging import RTMALogger, ClientLike
 from .validators import disable_message_validation
-from .message import Message, get_msg_defs
+from .message import Message, _get_msg_defs
 from .header import MessageHeader, get_header_cls
 from .message_data import MessageData
-<<<<<<< HEAD
-from .context import get_core_defs, get_context
-=======
-from .context import _get_core_defs
->>>>>>> 9d5e59ab
+from .context import _get_core_defs, get_context
 from .core_defs import ALL_MESSAGE_TYPES
 from . import core_defs as cd
 
@@ -1072,7 +1068,7 @@
         self._enabled = False
         self.nodes: dict[int, Module] = dict()
         self.edges: dict[tuple[Module, Module], dict[int, list[float]]] = {}
-        self.msg_defs = get_msg_defs()
+        self.msg_defs = _get_msg_defs()
         self.rtma = get_context()
         self.mid2name = {v: k for k, v in self.rtma.MID.items()}
         self.last_build = time.time()
