import unittest
import random
import threading
import time
import logging

import pyrtma
import pyrtma.message
<<<<<<< HEAD

from pyrtma.client import client_context
=======
>>>>>>> ac0ce58c
import pyrtma.manager
import pyrtma.context

from pyrtma.client import client_context
from pyrtma.manager import MessageManager

# Import message defs to add to pyrtma.msg_defs map
from .test_msg_defs.test_defs import *


class TestEncoding(unittest.TestCase):
    """Test sending messages through MessageManager."""

    def setUp(self):
        self.port = random.randint(1000, 10000)  # random port
        self.addr = f"127.0.0.1:{self.port}"

        self.manager = MessageManager(
            ip_address="127.0.0.1",
            port=self.port,
            timecode=False,
            debug=False,
            log_level=logging.ERROR,
            send_msg_timing=True,
        )
        self.manager_thread = threading.Thread(
            target=self.manager.run,
        )
        self.manager_thread.start()
        time.sleep(0.250)

    def tearDown(self):
        self.manager.close()
        self.manager_thread.join()

    def test_message_encoding(self):
        with client_context(server_name=self.addr) as publisher:
            with client_context(server_name=self.addr) as subscriber:
                time.sleep(0.250)

                ctx = pyrtma.context.get_context()
                for mdf in ctx.MDF.values():
                    if mdf.type_id > 1000:
                        # Subscribe from message type
                        with subscriber.subscription_context([mdf.type_id]):
                            time.sleep(0.01)

                            # Publish a random message of the subscribed type
                            in_msg = mdf.from_random()
                            publisher.send_message(in_msg)

                            # Wait for the message and compare for equality of the data segment
                            out_msg = subscriber.read_message(timeout=0.020)
                            if out_msg is None:
                                self.fail("Subscriber did not receive packet.")
                            else:
                                self.assertEqual(in_msg, out_msg.data)

        time.sleep(0.5)<|MERGE_RESOLUTION|>--- conflicted
+++ resolved
@@ -6,11 +6,6 @@
 
 import pyrtma
 import pyrtma.message
-<<<<<<< HEAD
-
-from pyrtma.client import client_context
-=======
->>>>>>> ac0ce58c
 import pyrtma.manager
 import pyrtma.context
 
